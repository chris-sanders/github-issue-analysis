--- conflicted
+++ resolved
@@ -34,7 +34,6 @@
 uv run pytest                   # Run test suite (REQUIRED)
 ```
 
-<<<<<<< HEAD
 **CRITICAL: "Linting" includes ALL of the above tools:**
 - **Ruff**: Code quality, imports, style violations
 - **Black**: Code formatting consistency  
@@ -45,13 +44,12 @@
 - ALL quality checks MUST pass before commit
 - Run the complete command: `uv run ruff check --fix && uv run black . && uv run mypy . && uv run pytest`
 - No exceptions - mypy is REQUIRED, not optional
-=======
+
 **CRITICAL REQUIREMENTS FOR AGENTS:**
 - **NEVER use `python` directly** - Always use `uv run python` or `uv run <command>`
 - **ALWAYS run type checking** - `mypy .` is mandatory for all code changes
 - **Use specific types, not `Any`** - Import proper types from typing module
 - **Run full quality checks** - All three commands (ruff, black, mypy) must pass
->>>>>>> 90a0ef0e
 
 **CLI Usage:**
 ```bash
